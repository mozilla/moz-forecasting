"""Flow for the Mobile Ad Tiles Forecast."""
# This Source Code Form is subject to the terms of the Mozilla Public
# License, v. 2.0. If a copy of the MPL was not distributed with this
# file, You can obtain one at https://mozilla.org/MPL/2.0/.

import os
from datetime import datetime, timedelta

import numpy as np
import pandas as pd
import yaml
from dateutil.relativedelta import relativedelta
from google.cloud import bigquery
from metaflow import FlowSpec, IncludeFile, Parameter, project, step

# Defaults to the project for Outerbounds Deployment
# To run locally, set to moz-fx-data-bq-data-science on command line before run command
GCP_PROJECT_NAME = os.environ.get("GCP_PROJECT_NAME", "moz-fx-mfouterbounds-prod-f98d")


@project(name="mobile_ad_tiles_forecast")
class MobileAdTilesForecastFlow(FlowSpec):
    """Flow for ads tiles forecasting."""

    config = IncludeFile(
        name="config",
        is_text=True,
        help="configuration for flow",
        default="moz_forecasting/mobile_ad_tiles/config.yaml",
    )

    test_mode = Parameter(
        name="test_mode",
        help="indicates whether or not run should affect production",
        default=True,
    )

    write = Parameter(name="write", help="whether or not to write to BQ", default=False)

    set_forecast_month = Parameter(
        name="forecast_month",
        help="indicate historical month to set forecast date to in %Y-%m format",
        default=None,
    )

    @step
    def start(self):
        """
        Each flow has a 'start' step.

        You can use it for collecting/preprocessing data or other setup tasks.
        """
        # load config
        self.config_data = yaml.safe_load(self.config)
        self.countries = self.config_data["countries"]
        self.excluded_advertisers = self.config_data["excluded_advertisers"]

        if not self.set_forecast_month:
            self.first_day_of_current_month = datetime.today().replace(day=1)
        else:
            self.first_day_of_current_month = datetime.strptime(
                self.set_forecast_month + "-01", "%Y-%m-%d"
            )
        last_day_of_previous_month = self.first_day_of_current_month - timedelta(days=1)
        first_day_of_previous_month = last_day_of_previous_month.replace(day=1)
        self.first_day_of_previous_month = first_day_of_previous_month

        observed_months = self.config_data["observed_months"]
        self.observed_start_date = first_day_of_previous_month - relativedelta(
            months=observed_months
        )
        self.observed_end_date = last_day_of_previous_month

        # tables to get data from
        self.kpi_forecast_table = (
            "moz-fx-data-shared-prod.telemetry_derived.kpi_forecasts_v0"
        )
        self.active_users_aggregates_table = (
            "moz-fx-data-shared-prod.telemetry.active_users_aggregates"
        )
        self.event_aggregates_table = (
            "moz-fx-data-shared-prod.contextual_services.event_aggregates"
        )
        self.cpc_table = "mozdata.revenue.revenue_data_admarketplace_cpc"

        self.next(self.get_dau_forecast_by_country)

    @step
    def get_dau_forecast_by_country(self):
        """Get by-country dau forecast.

        The ultimate outcome is creating columns of the form
        dau_forecast_<product> where product is specified as a key under
        the `elgibility` field in the config.  For each product, elgibility
        rules can be specified for desktop and mobile.

        The dau forecast is created by multiplying the global dau
        forecast by two factors:  a country-level  dau fraction and a
        country-level elgbility fraction.  The former is the fraction of dau
        for a given country over total dau from the events_users_aggregates table.
        The latter is the fraction of eligible dau over total dau within a country,
        and captures country-level rules and variation in elgilibilty for the product
        (IE tiles was released on different dates in different countries).
        These rules are captured in the elgilbility function in the config.

        The active users aggregates query is saved as dau_by_country
        so it can be used in other steps.

        Both factors are calculated and the quotients are averaged over
        the timeframe of the observed data

        """
        forecast_date_end_dt = self.observed_end_date.replace(day=1) + relativedelta(
            months=18
        )
        forecast_date_end = forecast_date_end_dt.strftime("%Y-%m-%d")

        observed_start_date = self.observed_start_date.strftime("%Y-%m-%d")
        observed_end_date = self.observed_end_date.strftime("%Y-%m-%d")

        # first get the global KPI forecast
        # there can be multiple forecasts for a given date
        # joining to most_recent_forecasts selects only the most recent
        # groupby in last step is because for monthly the current
        # month will have two records, one for prediction and one forecast
        # ANY_VALUE selects the first non-null value, so it will
        # merge this case
        query = f"""
            WITH most_recent_forecasts AS (
                SELECT aggregation_period,
                    metric_alias,
                    metric_hub_app_name,
                    metric_hub_slug,
                    MAX(forecast_predicted_at) AS forecast_predicted_at
                FROM `{self.kpi_forecast_table}`
                WHERE forecast_predicted_at <= '{observed_end_date}'
                GROUP BY aggregation_period,
                    metric_alias,
                    metric_hub_app_name,
                    metric_hub_slug
            ),
            only_most_recent_kpi_forecasts as (
            SELECT *
                FROM `{self.kpi_forecast_table}` AS forecasts
                JOIN most_recent_forecasts
            USING(aggregation_period,
                    metric_alias,
                    metric_hub_app_name,
                    metric_hub_slug,
                    forecast_predicted_at)
            ),
            pivoted_table as (SELECT * FROM only_most_recent_kpi_forecasts
                                    PIVOT (SUM(value)
                                    FOR measure
                                        IN ('observed','p10', 'p90', 'mean', 'p50')))
        SELECT submission_date as submission_month,
            forecast_predicted_at,
            REPLACE(CAST(metric_alias AS STRING), "_dau", "") as platform,
            ANY_VALUE(observed) as observed_dau,
            ANY_VALUE(p10) as p10_forecast,
            ANY_VALUE(p90) as p90_forecast,
            ANY_VALUE(mean) as mean_forecast,
            ANY_VALUE(p50) as median_forecast
        FROM pivoted_table
        WHERE (submission_date >= DATE('{observed_start_date}'))
            AND (submission_date <= DATE('{forecast_date_end}'))
            AND aggregation_period = 'month'
        GROUP BY 1,2,3
        """

        client = bigquery.Client(project=GCP_PROJECT_NAME)
        query_job = client.query(query)

        global_dau_forecast = query_job.to_dataframe()

        # get forecast_predicted_at
        # joined on before writing so the exact kpi forecast
        # used is known
        forecast_predicted_at = global_dau_forecast[
            ["platform", "forecast_predicted_at"]
        ].drop_duplicates()
        if len(forecast_predicted_at) != 2:
            raise ValueError(
                f"Unexpected forecast_predicted_at dates:\n{forecast_predicted_at}"
            )
        self.forecast_predicted_at = forecast_predicted_at.rename(
            columns={"platform": "device"}
        )

        # get dau by country from events_users_aggregates

        # extract elgibility functions from config
        # and turn them into a string that can be used in query
        # mobile and desktop each get their own columns
        # when counting eligible daily users for each product
        eligibility_functions = []
        eligibility_function_calls = []
        # iterate over products in the config
        for forecast, elgibility_data in self.config_data["elgibility"].items():
            # currently only support partitioning by platform
            for platform in ["mobile", "desktop"]:
                partition_data = elgibility_data[platform]
                eligibility_functions.append(partition_data["bq_function"])

                eligibility_function_calls.append(
                    (
                        partition_data["function_call"],
                        f"eligible_{platform}_{forecast}_clients",
                    )
                )
        call_string = [
            f"SUM(IF({x[0]}, daily_users, 0)) as {x[1]},"
            for x in eligibility_function_calls
        ]
        elgibility_string = "\n".join(eligibility_functions)
        call_string = "\n".join(call_string)
        query = f"""
                {elgibility_string}

                SELECT
                        (FORMAT_DATE('%Y-%m', submission_date )) AS submission_month,
                        country,
                        IF(app_name = 'Firefox Desktop', 'desktop', 'mobile')
                            as platform,
                        COALESCE(SUM((dau)), 0) AS total_active,
                        COALESCE(SUM((daily_users) ), 0) AS total_clients,
                        {call_string}
                        FROM `{self.active_users_aggregates_table}`
                        WHERE
                        submission_date >= "{observed_start_date}"
                        AND app_name in ("Fenix", "Firefox iOS", "Firefox Desktop")
                        GROUP BY
                        1,2,3"""

        client = bigquery.Client(project=GCP_PROJECT_NAME)
        query_job = client.query(query)

        self.dau_by_country = query_job.to_dataframe()

        global_dau_forecast["submission_month"] = pd.to_datetime(
            global_dau_forecast["submission_month"]
        )
        self.dau_by_country["submission_month"] = pd.to_datetime(
            self.dau_by_country["submission_month"]
        )

        # join dau by country onto observed forecast data
        global_dau_forecast_observed = global_dau_forecast.loc[
            (global_dau_forecast.submission_month >= self.observed_start_date)
            & (global_dau_forecast.submission_month <= self.observed_end_date),
            ["submission_month", "observed_dau", "platform"],
        ]

        global_dau_forecast_observed = pd.merge(
            global_dau_forecast_observed,
            self.dau_by_country,
            how="left",
            on=["submission_month", "platform"],
        )

        # for each product, add a column with a count of eligible
        # daily users for that product
        new_columns = []
        for forecast in self.config_data["elgibility"]:
            output_column_name = f"elgibility_fraction_{forecast}"
            # create the column and fill in values for mobile and desktop separately
            global_dau_forecast_observed[output_column_name] = np.nan
            new_columns.append(output_column_name)
            for platform in ["desktop", "mobile"]:
                input_column_name = f"eligible_{platform}_{forecast}_clients"

                partition_filter = global_dau_forecast_observed["platform"] == platform
                global_dau_forecast_observed.loc[
                    partition_filter, output_column_name
                ] = (
                    global_dau_forecast_observed.loc[
                        partition_filter, input_column_name
                    ]
                    / global_dau_forecast_observed.loc[
                        partition_filter, "total_clients"
                    ]
                )

        # add dau by country factor
        # calculate by taking total dau by month from active_users_aggregates
        # and dividing country-level dau with it
        # assumpting here that effect of single user in multiple countries
        # is negligible
        dau_by_country_rollup = (
            self.dau_by_country[["total_active", "submission_month", "platform"]]
            .groupby(["submission_month", "platform"], as_index=False)
            .sum()
        )
        dau_by_country_rollup = dau_by_country_rollup.rename(
            columns={"total_active": "total_dau"}
        )

        global_dau_forecast_observed = global_dau_forecast_observed.merge(
            dau_by_country_rollup, on=["submission_month", "platform"], how="left"
        )

        global_dau_forecast_observed["share_by_market"] = (
            global_dau_forecast_observed["total_active"]
            / global_dau_forecast_observed["total_dau"]
        )

        self.global_dau_forecast_observed = global_dau_forecast_observed

        # average over the observation period to get
        # country-level factors
        self.dau_factors = (
            global_dau_forecast_observed[
                ["country", "platform", "share_by_market"] + new_columns
            ]
            .groupby(["country", "platform"], as_index=False)
            .mean()
        )

        # get forecasted values
        global_dau_forecast_future = global_dau_forecast.loc[
            global_dau_forecast.submission_month > self.observed_end_date,
            [
                "submission_month",
                "median_forecast",
                "mean_forecast",
                "p10_forecast",
                "p90_forecast",
                "platform",
            ],
        ]
        dau_forecast_by_country = pd.merge(
            global_dau_forecast_future, self.dau_factors, how="inner", on=["platform"]
        )[
            [
                "submission_month",
                "country",
                "median_forecast",
                "mean_forecast",
                "p10_forecast",
                "p90_forecast",
                "share_by_market",
                "platform",
            ]
            + new_columns
        ]

        # calculate by-country forecast
        for column in new_columns:
            forecast_column_name = column.replace("elgibility_fraction", "dau_forecast")
            dau_forecast_by_country[forecast_column_name] = (
                dau_forecast_by_country[column]  # elgilibity factor
                * dau_forecast_by_country["share_by_market"]
                * dau_forecast_by_country["median_forecast"]
            )

            # add 90th and 10th percentiles
            dau_forecast_by_country[forecast_column_name + "_p90"] = (
                dau_forecast_by_country[column]  # elgilibity factor
                * dau_forecast_by_country["share_by_market"]
                * dau_forecast_by_country["p90_forecast"]
            )

            dau_forecast_by_country[forecast_column_name + "_p10"] = (
                dau_forecast_by_country[column]  # elgilibity factor
                * dau_forecast_by_country["share_by_market"]
                * dau_forecast_by_country["p10_forecast"]
            )
        self.dau_forecast_by_country = dau_forecast_by_country
        self.next(self.get_tile_data)

    @step
    def get_tile_data(self):
        """Get tile interaction data.

        This step produces information about both clicks and
        impressions for tiles.  The following columns are created
        p_amazon: the fraction of users where the advertiser is amazon
        p_other: the fraction of users where the advertiser is not amazon (or excluded)
        amazon_clicks: number of clicks on amazon tiles
        other_clicks: number of clicks on non-amazon tiles
        """
        forecast_start = self.first_day_of_previous_month.strftime("%Y-%m-%d")
        countries_string = ",".join(f"'{el}'" for el in self.countries)
        excluded_advertisers_string = ",".join(
            f"'{el}'" for el in self.excluded_advertisers
        )
        query = f"""SELECT
                        (FORMAT_DATE('%Y-%m', submission_date )) AS submission_month,
                        country,
                        event_type,
                        COALESCE(SUM(IF(advertiser = "amazon",
                                            user_count,
                                            0))/SUM(user_count)) AS p_amazon,
                        COALESCE(
                            SUM(IF(advertiser NOT IN ("amazon",
                                                        {excluded_advertisers_string}),
                                            user_count,
                                            0))/SUM(user_count)) AS p_other,
                        COALESCE(SUM(
                            IF(advertiser = "amazon",
                                event_count,
                                0)),
                            0) AS amazon_interaction_count,
                        COALESCE(SUM(
                            IF(advertiser NOT IN ("amazon",
                                                    {excluded_advertisers_string}),
                                event_count,
                                0)),
                            0) AS other_interaction_count
                    FROM
                        {self.event_aggregates_table}
                    WHERE
                        submission_date >= "{forecast_start}"
                        AND form_factor = "phone"
                        AND event_type in ("impression", "click")
                        AND source = "topsites"
                        AND country IN ({countries_string})
                    GROUP BY
                        submission_month,
                        country,
                        event_type"""
        client = bigquery.Client(project=GCP_PROJECT_NAME)
        query_job = client.query(query)
        tile_data = query_job.to_dataframe()
        clicks = tile_data.loc[
            tile_data["event_type"] == "click",
            [
                "submission_month",
                "country",
                "amazon_interaction_count",
                "other_interaction_count",
            ],
        ].rename(
            columns={
                "amazon_interaction_count": "amazon_clicks",
                "other_interaction_count": "other_clicks",
            }
        )
        inventory = tile_data.loc[
            tile_data["event_type"] == "impression",
            ["submission_month", "country", "p_amazon", "p_other"],
        ]

        self.events_data = clicks.merge(inventory, on=["submission_month", "country"])

        self.events_data["submission_month"] = pd.to_datetime(
            self.events_data["submission_month"]
        )

        self.next(self.aggregate_data)

    @step
    def aggregate_data(self):
        """Aggregate events and dau data and create new fields.

        Creates the following new columns:
        - amazon_clicks_per_qdau
        - other_clicks_per_qdau
        """
        dau_by_country = self.dau_by_country[
            self.dau_by_country.platform == "mobile"
        ].drop(columns="platform")
        aggregate_data = self.events_data.merge(
            dau_by_country, on=["submission_month", "country"]
        )

        previous_month = self.first_day_of_previous_month.strftime(format="%Y-%m")

        # filter to previous month
        aggregate_data = aggregate_data[
            aggregate_data.submission_month == previous_month
        ].drop(columns="submission_month")

        aggregate_data["amazon_clients"] = (
            aggregate_data["p_amazon"] * aggregate_data["eligible_mobile_tiles_clients"]
        )
        aggregate_data["other_clients"] = (
            aggregate_data["p_other"] * aggregate_data["eligible_mobile_tiles_clients"]
        )

        aggregate_data["amazon_clicks_per_qdau"] = (
            aggregate_data["amazon_clicks"] / aggregate_data["amazon_clients"]
        )
        aggregate_data["other_clicks_per_qdau"] = (
            aggregate_data["other_clicks"] / aggregate_data["other_clients"]
        )

        # in notebook this is mobile_forecasting_data
        self.usage_by_country = aggregate_data[
            [
                "country",
                "p_amazon",
                "p_other",
                "amazon_clicks_per_qdau",
                "other_clicks_per_qdau",
            ]
        ]

        self.next(self.get_cpcs)

    @step
    def get_cpcs(self):
        """Calculate the cpc by country.

        Creates the following country-level columns
        - amazon_cpc
        - other_cpc
        """
        date_start = self.first_day_of_previous_month.strftime("%Y-%m-%d")
        countries_string = ",".join(f"'{el}'" for el in self.countries)
        query = f"""
        with group_ads AS (
            SELECT
            revenue_data_admarketplace.country_code  AS country,
            advertiser,
            SAFE_DIVIDE(COALESCE(SUM(revenue_data_admarketplace.payout ), 0),
                COALESCE(SUM(revenue_data_admarketplace.valid_clicks ), 0)) AS cpc
            FROM `{self.cpc_table}` AS revenue_data_admarketplace
            WHERE
            (revenue_data_admarketplace.adm_date ) >= (DATE('{date_start}'))
            AND (revenue_data_admarketplace.country_code ) IN ({countries_string})
            AND (revenue_data_admarketplace.product ) = 'mobile tile'
            GROUP BY 1, 2
        ), sep_CPC AS (
            SELECT
            country,
            CASE WHEN advertiser = 'amazon' THEN cpc ELSE 0 END AS amazon_cpc,
            CASE WHEN advertiser != 'amazon' THEN cpc ELSE 0 END AS other_cpc,
            FROM group_ads
        )
        SELECT country,
            MAX(amazon_cpc) as amazon_cpc,
            MAX(other_cpc) as other_cpc
        FROM sep_CPC
        GROUP BY 1
        """

        client = bigquery.Client(project=GCP_PROJECT_NAME)
        query_job = client.query(query)

        self.mobile_cpc = query_job.to_dataframe()

        self.next(self.combine_bq_tables)

    @step
    def combine_bq_tables(self):
        """Combine all data and calculate metrics."""
        forecast_start_date = self.first_day_of_current_month.strftime("%Y-%m-%d")
        country_level_metrics = pd.merge(
            self.usage_by_country, self.mobile_cpc, how="left", on="country"
        )

        dau_forecast_by_country = self.dau_forecast_by_country[
            (self.dau_forecast_by_country["platform"] == "mobile")
            & (
                self.dau_forecast_by_country.submission_month
                >= pd.to_datetime(forecast_start_date)
            )
        ]
        rev_forecast_dat = pd.merge(
            country_level_metrics, dau_forecast_by_country, how="inner", on="country"
        )

        rev_forecast_dat["est_value_amazon_qdau"] = (
            rev_forecast_dat["dau_forecast_tiles"] * rev_forecast_dat["p_amazon"]
        )
        rev_forecast_dat["10p_amazon_qdau"] = (
            rev_forecast_dat["dau_forecast_tiles_p10"] * rev_forecast_dat["p_amazon"]
        )
        rev_forecast_dat["90p_amazon_qdau"] = (
            rev_forecast_dat["dau_forecast_tiles_p90"] * rev_forecast_dat["p_amazon"]
        )

        rev_forecast_dat["amazon_clicks"] = (
            rev_forecast_dat["est_value_amazon_qdau"]
            * rev_forecast_dat["amazon_clicks_per_qdau"]
        )
        # amazon cpc
        rev_forecast_dat["amazon_revenue"] = (
            rev_forecast_dat["amazon_clicks"] * rev_forecast_dat["amazon_cpc"]
        )

        rev_forecast_dat["est_value_other_qdau"] = (
            rev_forecast_dat["dau_forecast_tiles"] * rev_forecast_dat["p_other"]
        )
        rev_forecast_dat["10p_other_qdau"] = (
            rev_forecast_dat["dau_forecast_tiles_p10"] * rev_forecast_dat["p_other"]
        )
        rev_forecast_dat["90p_other_qdau"] = (
            rev_forecast_dat["dau_forecast_tiles_p90"] * rev_forecast_dat["p_other"]
        )
        rev_forecast_dat["other_clicks"] = (
            rev_forecast_dat["est_value_other_qdau"]
            * rev_forecast_dat["other_clicks_per_qdau"]
        )
        # other cpc
        rev_forecast_dat["other_revenue"] = (
            rev_forecast_dat["other_clicks"] * rev_forecast_dat["other_cpc"]
        )

        rev_forecast_dat["total_clicks"] = (
            rev_forecast_dat["other_clicks"] + rev_forecast_dat["amazon_clicks"]
        )
        rev_forecast_dat["total_revenue"] = (
            rev_forecast_dat["other_revenue"] + rev_forecast_dat["amazon_revenue"]
        )
        rev_forecast_dat["device"] = "mobile"
<<<<<<< HEAD

        prefix = "automated_kpi_confidence_intervals_estimated"
        rev_forecast_dat = rev_forecast_dat.rename(
            columns={
                "p90_forecast": f"{prefix}_90th_percentile",
                "p10_forecast": f"{prefix}_10th_percentile",
                "mean_forecast": f"{prefix}_value",
            }
=======
        rev_forecast_dat["submission_month"] = (
            rev_forecast_dat.automated_kpi_confidence_intervals_submission_month
>>>>>>> eb32602a
        )

        self.rev_forecast_dat = rev_forecast_dat

        self.next(self.end)

    @step
    def end(self):
        """Write data."""
        output_columns = [
            "submission_month",
            "country",
            "est_value_amazon_qdau",
            "10p_amazon_qdau",
            "90p_amazon_qdau",
            "amazon_clicks_per_qdau",
            "amazon_clicks",
            "amazon_cpc",
            "amazon_revenue",
            "est_value_other_qdau",
            "10p_other_qdau",
            "90p_other_qdau",
            "other_clicks_per_qdau",
            "other_clicks",
            "other_cpc",
            "other_revenue",
            "total_clicks",
            "total_revenue",
        ]

        write_df = self.rev_forecast_dat[output_columns]

        if not self.write:
            return

        if self.test_mode and GCP_PROJECT_NAME != "moz-fx-mfouterbounds-prod-f98d":
            # case where testing locally
            output_info = self.config_data["output"]["test"]
        elif self.test_mode and GCP_PROJECT_NAME == "moz-fx-mfouterbounds-prod-f98d":
            # case where testing in outerbounds, just want to exit
            return
        else:
            output_info = self.config_data["output"]["prod"]

        target_table = (
            f"{output_info['project']}.{output_info['database']}.{output_info['table']}"
        )
        job_config = bigquery.LoadJobConfig(write_disposition="WRITE_APPEND")
        client = bigquery.Client(project=GCP_PROJECT_NAME)

        client.load_table_from_dataframe(write_df, target_table, job_config=job_config)


if __name__ == "__main__":
    MobileAdTilesForecastFlow()<|MERGE_RESOLUTION|>--- conflicted
+++ resolved
@@ -605,7 +605,6 @@
             rev_forecast_dat["other_revenue"] + rev_forecast_dat["amazon_revenue"]
         )
         rev_forecast_dat["device"] = "mobile"
-<<<<<<< HEAD
 
         prefix = "automated_kpi_confidence_intervals_estimated"
         rev_forecast_dat = rev_forecast_dat.rename(
@@ -614,10 +613,9 @@
                 "p10_forecast": f"{prefix}_10th_percentile",
                 "mean_forecast": f"{prefix}_value",
             }
-=======
+
         rev_forecast_dat["submission_month"] = (
             rev_forecast_dat.automated_kpi_confidence_intervals_submission_month
->>>>>>> eb32602a
         )
 
         self.rev_forecast_dat = rev_forecast_dat
