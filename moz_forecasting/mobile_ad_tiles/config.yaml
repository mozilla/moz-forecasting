# countries to include in forecast
countries:
  - AU
  - BR
  - CA
  - DE
  - ES
  - FR
  - GB
  - IN
  - US

# advertisers to exclude when gathering tile interaction data
excluded_advertisers:
  - "o=45:a"
  - yandex

output:
  test:
<<<<<<< HEAD
    output_database: jsnyder
    output_table: mobile_tiles
  prod:
    output_database: revenue_cat3_analysis
    output_table: mobile_tiles
=======
    project: moz-fx-data-bq-data-science
    database: jsnyder
    table: mobile_tiles
  prod:
    project: mozdata
    database: revenue_cat3_analysis
    table: amp_rpm_forecasts_mobile
>>>>>>> 0da2e3f6
<|MERGE_RESOLUTION|>--- conflicted
+++ resolved
@@ -17,18 +17,10 @@
 
 output:
   test:
-<<<<<<< HEAD
-    output_database: jsnyder
-    output_table: mobile_tiles
-  prod:
-    output_database: revenue_cat3_analysis
-    output_table: mobile_tiles
-=======
     project: moz-fx-data-bq-data-science
     database: jsnyder
     table: mobile_tiles
   prod:
     project: mozdata
     database: revenue_cat3_analysis
-    table: amp_rpm_forecasts_mobile
->>>>>>> 0da2e3f6
+    table: amp_rpm_forecasts_mobile