# number of months of historical data to average over to get factors
observed_months: 12
observed_months_fill_rate: 12

# Revenue per Mille, agreed contractually with Admarketplace.
CPM:
  AU: 
    tiles_1_and_2: 0.099
    tile3: .077
  BR: 
    tiles_1_and_2: 0.066
    tile3: 0.019
  CA: 
    tiles_1_and_2: 0.330
    tile3: 0.299
  DE: 
    tiles_1_and_2: 0.528
    tile3: 0.187
  ES: 
    tiles_1_and_2: 0.198
    tile3: 0.066
  FR: 
    tiles_1_and_2: 0.231
    tile3: 0.077
  GB: 
    tiles_1_and_2: 0.385
    tile3: 0.132
  IN: 
    tiles_1_and_2: 0.044
    tile3: 0
  IT: 
    tiles_1_and_2: 0.363
    tile3: 0.132
  JP:
    tiles_1_and_2: 0.022
    tile3: 0.0072
  MX:
    tiles_1_and_2: 0.209
    tile3: 0.0649
  US: 
    tiles_1_and_2: 0.627
    tile3: 0.220

# list of direct allocation time windows
# each element in the list is a timeframe
# for the countries specified in markets 
# for which the fraction in allocation is sent
# to Ad Marketplace.  start_month and end_month
# specify the start and end of the time window inclusively
# Both are optional, and the earliest and latest values
# in the data are used to replace them respectively if left out
direct_allocations:
  - markets:
      DE: 1.00
      GB: 1.00
      US: 1.00
      FR: 1.00
      IT: 1.00
      ES: 1.00
    allocation: .05
    start_month: 2025-02
    positions:
      - 3


# elgilibity rules for different product/platform combos
elgibility:
  tiles:
    mobile:
      function_call: IsElgibleTilesMobile(os_grouped, app_version_major, country, submission_date)
      bq_function: >
        CREATE TEMP FUNCTION IsElgibleTilesMobile(os STRING,
                                              version NUMERIC,
                                              country STRING,
                                              submission_date DATE)
        RETURNS BOOL
        AS ((os = "Android"
                AND  version > 100
                AND (
                    (country = "US" AND submission_date >= "2022-09-20")
                    OR (country = "DE" AND submission_date >= "2022-12-05")
                    OR (country IN ("BR", "CA", "ES",
                                        "FR", "GB", "IN", "AU")
                            AND submission_date >= "2023-05-15")))
            OR (os = "iOS"
                AND version > 101
                AND (
                    (country = "US"
                        AND submission_date >= "2022-10-04")
                    OR (country = "DE"
                        AND submission_date >= "2022-12-05")
                    OR (country IN ("BR", "CA", "ES",
                                        "FR", "GB", "IN", "AU")
                        AND submission_date >= "2023-05-15")
                ))) ;
    desktop:
      function_call: IsElgibleTilesDesktop(app_name, app_version_major, country, submission_date)
      bq_function: >
        CREATE TEMP FUNCTION IsElgibleTilesDesktop(app_name STRING,
                                              version NUMERIC,
                                              country STRING,
                                              submission_date DATE)
        RETURNS BOOL
        AS (app_name = "Firefox Desktop"
            AND (
              -- desktop tiles default on
              (
                submission_date >= "2021-09-07"
                AND version > 92
                AND country IN UNNEST(
                  ["AU", "BR", "CA", "DE", "ES", "FR", "GB", "IN", "IT", "MX", "US"]
                )
              )
              OR
              -- Japan desktop now default on
              (
                submission_date >= "2022-01-25"
                AND version > 92
                AND country = "JP"
              )
            ));

<<<<<<< HEAD
# specify values used for product column
product:
  - "tile"
  - "tile direct sales"
=======
>>>>>>> e651a172
# specify the output dataset and table
# to write the data to
output:
  test:
    project: moz-fx-data-bq-data-science
    dataset: jsnyder
    table: amp_rpm_forecasts
  prod:
    project: moz-fx-data-shared-prod
    dataset: ads_derived
    table: tiles_monthly_v1<|MERGE_RESOLUTION|>--- conflicted
+++ resolved
@@ -120,20 +120,17 @@
               )
             ));
 
-<<<<<<< HEAD
 # specify values used for product column
 product:
   - "tile"
   - "tile direct sales"
-=======
->>>>>>> e651a172
 # specify the output dataset and table
 # to write the data to
 output:
   test:
     project: moz-fx-data-bq-data-science
     dataset: jsnyder
-    table: amp_rpm_forecasts
+    table: tiles_monthly_v1_test
   prod:
     project: moz-fx-data-shared-prod
     dataset: ads_derived
