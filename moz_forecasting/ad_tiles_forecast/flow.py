--- conflicted
+++ resolved
@@ -565,67 +565,8 @@
         self.next(self.calculate_inventory_per_client)
 
     @step
-<<<<<<< HEAD
     def calculate_inventory_per_client(self):
         """Create inv_per_client factors.
-=======
-    def get_kpi_forecast(self):
-        """Get KPI forecast data."""
-        forecast_date_start = self.observed_end_date.strftime("%Y-%m-%d")
-        forecast_date_end_dt = self.observed_end_date.replace(day=1) + relativedelta(
-            months=18
-        )
-        forecast_date_end = forecast_date_end_dt.strftime("%Y-%m-%d")
-
-        observed_start_date = self.observed_start_date.strftime("%Y-%m-%d")
-        observed_end_date = self.observed_end_date.strftime("%Y-%m-%d")
-
-        # there can be multiple forecasts for a given date
-        # joining to most_recent_forecasts selects only the most recent
-        query = f"""
-            WITH most_recent_forecasts AS (
-                SELECT aggregation_period,
-                    metric_alias,
-                    metric_hub_app_name,
-                    metric_hub_slug,
-                    MAX(forecast_predicted_at) AS forecast_predicted_at
-                FROM `{self.kpi_forecast_table}`
-                WHERE forecast_predicted_at <= '{observed_end_date}'
-                GROUP BY aggregation_period,
-                    metric_alias,
-                    metric_hub_app_name,
-                    metric_hub_slug
-            ),
-            tmp_kpi_forecasts as (
-            SELECT forecasts.* EXCEPT(forecast_parameters)
-                FROM `{self.kpi_forecast_table}` AS forecasts
-                JOIN most_recent_forecasts
-            USING(aggregation_period,
-                    metric_alias,
-                    metric_hub_app_name,
-                    metric_hub_slug,
-                    forecast_predicted_at)
-            )
-        SELECT (tmp_kpi_forecasts.submission_date ) AS submission_month,
-            forecast_predicted_at,
-            AVG(tmp_kpi_forecasts.value ) AS cdau,
-        FROM tmp_kpi_forecasts
-        WHERE (
-            ((tmp_kpi_forecasts.measure = 'observed')
-                AND (tmp_kpi_forecasts.submission_date >= DATE('{observed_start_date}'))
-                AND (tmp_kpi_forecasts.submission_date < DATE('{observed_end_date}')))
-            OR
-            ((tmp_kpi_forecasts.measure = 'p50')
-                AND (tmp_kpi_forecasts.submission_date >= DATE('{forecast_date_start}'))
-                AND (tmp_kpi_forecasts.submission_date <= DATE('{forecast_date_end}')))
-            )
-        AND tmp_kpi_forecasts.aggregation_period = 'month'
-        AND tmp_kpi_forecasts.metric_alias LIKE 'desktop_dau'
-        GROUP BY
-            1,2
-        HAVING cdau IS NOT NULL
-        """
->>>>>>> 7aa66eb0
 
         inv_per_client is indexed by country.
         It is obtained by taking the mean of the observed share_by_market
