--- conflicted
+++ resolved
@@ -445,12 +445,8 @@
         query_end_date = self.first_day_of_current_month.strftime("%Y-%m-%d")
         tile_impression_data_query = f""" SELECT
                                 country,
-<<<<<<< HEAD
-                                DATE_TRUNC(submission_date, MONTH) AS submission_month,
-=======
                                 (FORMAT_DATE('%Y-%m', submission_date ))
                                     AS submission_month,
->>>>>>> ec6d727c
                                 form_factor,
                                 SUM(IF(position <= 2, event_count, 0))
                                     AS sponsored_impressions_1and2,
@@ -467,36 +463,11 @@
                                 submission_month,
                                 form_factor"""
         client = bigquery.Client(project=GCP_PROJECT_NAME)
-<<<<<<< HEAD
-        inventory_raw = client.query(tile_impression_data_query).to_dataframe()
-        self.inventory_raw = self.inventory_raw
-
-        # impution data for new markets
-        imputation_data = self.config_data["new_markets"]
-        inventory_raw_no_imputation = inventory_raw[
-            ~inventory_raw.country.isin(imputation_data)
-        ]
-        imputed_data_list = [inventory_raw_no_imputation]
-        for country, imputation_info in imputation_data.items():
-            imputation_columns = [
-                "submission_month",
-                "form_factor",
-                "sponsored_impressions_1and2",
-                "sponsored_impressions_all",
-            ]
-            impute_with = inventory_raw.loc[
-                inventory_raw.country.isin(imputation_info["countries_to_use"]),
-                imputation_columns,
-            ]
-            impute_grouped = impute_with.groupby(
-                ["submission_month", "form_factor"], as_index=False
-            ).mean()
-            impute_grouped["country"] = country
-            imputed_data_list.append(impute_grouped)
-        self.inventory_with_imputation = pd.concat(imputed_data_list)
-=======
-        self.inventory_agg = client.query(tile_impression_data_query).to_dataframe()
->>>>>>> ec6d727c
+        inventory_agg = client.query(tile_impression_data_query).to_dataframe()
+        inventory_agg["submission_month"] = pd.to_datetime(
+            inventory_agg["submission_month"]
+        )
+        self.inventory = inventory_agg
         self.next(self.get_newtab_visits)
 
     @step
@@ -529,38 +500,57 @@
         newtab_visits["total_inventory_1and2"] = newtab_visits["newtab_visits"] * 2
         newtab_visits["total_inventory_1to3"] = newtab_visits["newtab_visits"] * 3
         self.newtab_vists = newtab_visits
-        self.next(self.desktop_tile_impression_cleaning)
-
-    @step
-    def desktop_tile_impression_cleaning(self):
-        """Clean tile impression data and join to newtab visits.
-
-        Creates fill_rate and sponsored_impressions columns
-        """
-        countries = self.config_data["RPM"].keys()
-        inventory_agg = self.inventory_agg[
-            (self.inventory_agg["form_factor"] == "desktop")
-            & (self.inventory_agg["country"].isin(countries))
-        ]
-<<<<<<< HEAD
-=======
-        inventory_agg["submission_month"] = pd.to_datetime(
-            inventory_agg["submission_month"]
-        )
->>>>>>> ec6d727c
-
+        self.next(self.get_fill_rate)
+
+    @step
+    def get_fill_rate(self):
+        """Get fill rate.
+
+        Creates fill_rate and sponsored_impressions columns.
+        Imputes countries specified in config
+        """
         # join on newtab vists and calculate fill rates
-        inventory = inventory_raw.merge(
+        inventory_with_newtab = self.inventory.merge(
             self.newtab_vists, on=["submission_month", "country"], how="inner"
         )
-        inventory["fill_rate"] = (
-            inventory.sponsored_impressions_1and2 / inventory.total_inventory_1and2
-        )
-        inventory["visits_total_fill_rate_1to3"] = (
-            inventory.sponsored_impressions_all / inventory.total_inventory_1to3
-        )
-
-        self.inventory = inventory
+        inventory_with_newtab["fill_rate"] = (
+            inventory_with_newtab.sponsored_impressions_1and2
+            / inventory_with_newtab.total_inventory_1and2
+        )
+        inventory_with_newtab["visits_total_fill_rate_1to3"] = (
+            inventory_with_newtab.sponsored_impressions_all
+            / inventory_with_newtab.total_inventory_1to3
+        )
+
+        # impute fill rate for countries specified in config
+        if "new_markets" in self.config_data:
+            fill_rate_columns = [
+                "submission_month",
+                "form_factor",
+                "country",
+                "fill_rate",
+                "visits_total_fill_rate_1to3",
+            ]
+            imputation_data = self.config_data["new_markets"]
+            fill_rate_raw_no_imputation = inventory_with_newtab.loc[
+                ~inventory_with_newtab.country.isin(imputation_data), fill_rate_columns
+            ]
+            imputed_data_list = [fill_rate_raw_no_imputation]
+            # iterate through countries to impute
+            for country, imputation_info in imputation_data.items():
+                impute_with = inventory_with_newtab.loc[
+                    inventory_with_newtab.country.isin(
+                        imputation_info["countries_to_use"]
+                    ),
+                    fill_rate_columns,
+                ]
+                impute_grouped = impute_with.groupby(
+                    ["submission_month", "form_factor", "country"], as_index=False
+                ).mean()
+                impute_grouped["country"] = country
+                imputed_data_list.append(impute_grouped)
+            fill_rate_with_imputation = pd.concat(imputed_data_list)
+            self.fill_rate_with_imputation = fill_rate_with_imputation
 
         self.next(self.calculate_inventory_per_client)
 
@@ -635,9 +625,12 @@
         by the fill rate
         """
         six_months_before_obs_end = self.observed_end_date - relativedelta(months=6)
-        observed_fill_rate_by_country = self.inventory.loc[
-            (self.inventory.submission_month <= self.observed_end_date)
-            & (self.inventory.submission_month >= six_months_before_obs_end),
+        observed_fill_rate_by_country = self.fill_rate_with_imputation.loc[
+            (self.fill_rate_with_imputation.submission_month <= self.observed_end_date)
+            & (
+                self.fill_rate_with_imputation.submission_month
+                >= six_months_before_obs_end
+            ),
             ["country", "fill_rate"],
         ]
 
