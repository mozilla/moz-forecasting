"""Flow for the Ad Tiles Forecast."""

# This Source Code Form is subject to the terms of the Mozilla Public
# License, v. 2.0. If a copy of the MPL was not distributed with this
# file, You can obtain one at https://mozilla.org/MPL/2.0/.
import os
from datetime import datetime, timedelta

import numpy as np
import pandas as pd
import yaml
from dateutil.relativedelta import relativedelta
from google.cloud import bigquery
from metaflow import FlowSpec, IncludeFile, Parameter, project, step

GCP_PROJECT_NAME = os.environ.get("GCP_PROJECT_NAME", "moz-fx-mfouterbounds-prod-f98d")


def get_direct_allocation_df(
    allocation_config: list, min_month: pd.Timestamp, max_month: pd.Timestamp
) -> pd.DataFrame:
    """Generate dataframe for direct allocation.

    Creates a dataframe where each record represents a
        single month and country, with the cumulative direct allocation
        in the "direct_sales_allocations" column

    Args:
        allocation_config (list): list of direct allocation segments
            must include 'country' (country) and 'allocation' keys,
            `start_month` and `end_month` are optional
        min_month (pd.Timestamp): minimum month of the data the output
            of this function will be joined to, acts as the starting month for
            a segment when start_month is not set
        max_month (pd.Timestamp): maximum month of the data the output
            of this function will be joined to, acts as the ending month (inclusive) for
            a segment when end_month is not set

    Raises
    ------
        ValueError: if the allocation is >100% for a given record an error is raised

    Returns
    -------
        pd.DataFrame: dataframe containing direct allocation information for each
            country and month specified in the allocation_config
    """
    direct_allocation_df_list = []
    for segment in allocation_config:
        # if start_month isn't set for the direct allocation segment
        # use min_month
        first_month = min_month
        if "start_month" in segment:
            first_month = datetime.strptime(segment["start_month"], "%Y-%m")

        # if end_month isn't used for the direct allocation segment
        # use max_month
        last_month = max_month
        if "end_month" in segment:
            last_month = datetime.strptime(segment["end_month"], "%Y-%m")

        date_range = pd.date_range(first_month, last_month, freq="MS").tolist()
        df = pd.DataFrame(
            {
                "submission_month": date_range,
                "direct_sales_allocations": [segment["allocation"]] * len(date_range),
            }
        )
        for position in segment["positions"]:
            for country, cpm in segment["markets"].items():
                df["country"] = country
                df["CPM"] = cpm
                df["position"] = position
                direct_allocation_df_list.append(df.copy())
    direct_allocation_df = pd.concat(direct_allocation_df_list)

    # the same month/country combination can be present in multiple
    # direct allocation segments
    # aggregate to get the sum of the allocation
    # for the cpm, get the average weighted by allocation
    # this will give us the correct amount of revenue when multiplied by
    # allocated impressions later
    direct_allocation_df["CPM"] = (
        direct_allocation_df["CPM"] * direct_allocation_df["direct_sales_allocations"]
    )
    direct_allocation_df = direct_allocation_df.groupby(
        ["submission_month", "country", "position"], as_index=False
    ).sum()
    direct_allocation_df["CPM"] = (
        direct_allocation_df["CPM"] / direct_allocation_df["direct_sales_allocations"]
    )

    # ensure that no month/country combination is more than 100% allocated
    all_allocated = direct_allocation_df[
        direct_allocation_df["direct_sales_allocations"] > 1
    ]
    if len(all_allocated) > 0:
        raise ValueError(
            f"More than 100% of inventory allocated for direct sales\n{all_allocated}"
        )
    return direct_allocation_df


@project(name="ad_tiles_forecast")
class AdTilesForecastFlow(FlowSpec):
    """Flow for ads tiles forecasting."""

    config = IncludeFile(
        name="config",
        is_text=True,
        help="configuration for flow",
        default="moz_forecasting/ad_tiles_forecast/config.yaml",
    )

    test_mode = Parameter(
        name="test_mode",
        help="indicates whether or not run should affect production",
        default=True,
    )

    write = Parameter(name="write", help="whether or not to write to BQ", default=False)

    set_forecast_month = Parameter(
        name="forecast_month",
        help="indicate historical month to set forecast date to in %Y-%m format",
        default=None,
    )

    @step
    def start(self):
        """
        Each flow has a 'start' step.

        You can use it for collecting/preprocessing data or other setup tasks.
        """
        # load config
        self.config_data = yaml.safe_load(self.config)

        if not self.set_forecast_month:
            self.first_day_of_current_month = datetime.today().replace(day=1)
        else:
            self.first_day_of_current_month = datetime.strptime(
                self.set_forecast_month + "-01", "%Y-%m-%d"
            )
        last_day_of_previous_month = self.first_day_of_current_month - timedelta(days=1)
        first_day_of_previous_month = last_day_of_previous_month.replace(day=1)

        observed_months = self.config_data["observed_months"]
        self.observed_start_date = first_day_of_previous_month - relativedelta(
            months=observed_months
        )
        self.observed_end_date = last_day_of_previous_month

        # tables to get data from
        self.kpi_forecast_table = (
            "moz-fx-data-shared-prod.telemetry_derived.kpi_forecasts_v0"
        )
        self.active_users_aggregates_table = (
            "moz-fx-data-shared-prod.telemetry.active_users_aggregates"
        )
        self.event_aggregates_table = (
            "moz-fx-data-shared-prod.contextual_services.event_aggregates_spons_tiles"
        )
        self.newtab_aggregates_table = (
            "mozdata.telemetry.newtab_clients_daily_aggregates"
        )

        self.next(self.get_dau_forecast_by_country)

    @step
    def get_dau_forecast_by_country(self):
        """Get by-country dau forecast.

        The ultimate outcome is creating columns of the form
        dau_forecast_<product> where product is specified as a key under
        the `elgibility` field in the config.  For each product, elgibility
        rules can be specified for desktop and mobile.

        The dau forecast is created by multiplying the global dau
        forecast by two factors:  a country-level  dau fraction and a
        country-level elgbility fraction.  The former is the fraction of dau
        for a given country over total dau from the events_users_aggregates table.
        The latter is the fraction of eligible dau over total dau within a country,
        and captures country-level rules and variation in elgilibilty for the product
        (IE tiles was released on different dates in different countries).
        These rules are captured in the elgilbility function in the config.

        The active users aggregates query is saved as dau_by_country
        so it can be used in other steps.

        Both factors are calculated and the quotients are averaged over
        the timeframe of the observed data

        """
        forecast_date_end_dt = self.observed_end_date.replace(day=1) + relativedelta(
            months=18
        )
        forecast_date_end = forecast_date_end_dt.strftime("%Y-%m-%d")

        observed_start_date = self.observed_start_date.strftime("%Y-%m-%d")
        observed_end_date = self.observed_end_date.strftime("%Y-%m-%d")

        # first get the global KPI forecast
        # there can be multiple forecasts for a given date
        # joining to most_recent_forecasts selects only the most recent
        # groupby in last step is because for monthly the current
        # month will have two records, one for prediction and one forecast
        # ANY_VALUE selects the first non-null value, so it will
        # merge this case
        query = f"""
            WITH most_recent_forecasts AS (
                SELECT aggregation_period,
                    metric_alias,
                    metric_hub_app_name,
                    metric_hub_slug,
                    MAX(forecast_predicted_at) AS forecast_predicted_at
                FROM `{self.kpi_forecast_table}`
                WHERE forecast_predicted_at <= '{observed_end_date}'
                GROUP BY aggregation_period,
                    metric_alias,
                    metric_hub_app_name,
                    metric_hub_slug
            ),
            only_most_recent_kpi_forecasts as (
            SELECT *
                FROM `{self.kpi_forecast_table}` AS forecasts
                JOIN most_recent_forecasts
            USING(aggregation_period,
                    metric_alias,
                    metric_hub_app_name,
                    metric_hub_slug,
                    forecast_predicted_at)
            ),
            pivoted_table as (SELECT * FROM only_most_recent_kpi_forecasts
                                    PIVOT (SUM(value)
                                    FOR measure
                                        IN ('observed','p10', 'p90', 'mean', 'p50')))
        SELECT submission_date as submission_month,
            forecast_predicted_at,
            REPLACE(CAST(metric_alias AS STRING), "_dau", "") as platform,
            ANY_VALUE(observed) as observed_dau,
            ANY_VALUE(p10) as p10_forecast,
            ANY_VALUE(p90) as p90_forecast,
            ANY_VALUE(mean) as mean_forecast,
            ANY_VALUE(p50) as median_forecast
        FROM pivoted_table
        WHERE (submission_date >= DATE('{observed_start_date}'))
            AND (submission_date <= DATE('{forecast_date_end}'))
            AND aggregation_period = 'month'
        GROUP BY 1,2,3
        """

        client = bigquery.Client(project=GCP_PROJECT_NAME)
        query_job = client.query(query)

        global_dau_forecast = query_job.to_dataframe()

        # get forecast_predicted_at
        # joined on before writing so the exact kpi forecast
        # used is known
        forecast_predicted_at = global_dau_forecast[
            ["platform", "forecast_predicted_at"]
        ].drop_duplicates()
        if len(forecast_predicted_at) != 2:
            raise ValueError(
                f"Unexpected forecast_predicted_at dates:\n{forecast_predicted_at}"
            )
        self.forecast_predicted_at = forecast_predicted_at.rename(
            columns={"platform": "device"}
        )

        # get dau by country from events_users_aggregates

        # extract elgibility functions from config
        # and turn them into a string that can be used in query
        # mobile and desktop each get their own columns
        # when counting eligible daily users for each product
        eligibility_functions = []
        eligibility_function_calls = []
        # iterate over products in the config
        for forecast, elgibility_data in self.config_data["elgibility"].items():
            # currently only support partitioning by platform
            for platform in ["mobile", "desktop"]:
                partition_data = elgibility_data[platform]
                eligibility_functions.append(partition_data["bq_function"])

                eligibility_function_calls.append(
                    (
                        partition_data["function_call"],
                        f"eligible_{platform}_{forecast}_clients",
                    )
                )
        call_string = [
            f"SUM(IF({x[0]}, daily_users, 0)) as {x[1]},"
            for x in eligibility_function_calls
        ]
        elgibility_string = "\n".join(eligibility_functions)
        call_string = "\n".join(call_string)
        query = f"""
                {elgibility_string}

                SELECT
                        (FORMAT_DATE('%Y-%m', submission_date )) AS submission_month,
                        country,
                        IF(app_name = 'Firefox Desktop', 'desktop', 'mobile')
                            as platform,
                        COALESCE(SUM((dau)), 0) AS total_active,
                        COALESCE(SUM((daily_users) ), 0) AS total_clients,
                        {call_string}
                        FROM `{self.active_users_aggregates_table}`
                        WHERE
                        submission_date >= "{observed_start_date}"
                        AND app_name in ("Fenix", "Firefox iOS", "Firefox Desktop")
                        GROUP BY
                        1,2,3"""

        client = bigquery.Client(project=GCP_PROJECT_NAME)
        query_job = client.query(query)

        self.dau_by_country = query_job.to_dataframe()

        global_dau_forecast["submission_month"] = pd.to_datetime(
            global_dau_forecast["submission_month"]
        )
        self.dau_by_country["submission_month"] = pd.to_datetime(
            self.dau_by_country["submission_month"]
        )

        # join dau by country onto observed forecast data
        global_dau_forecast_observed = global_dau_forecast.loc[
            (global_dau_forecast.submission_month >= self.observed_start_date)
            & (global_dau_forecast.submission_month <= self.observed_end_date),
            ["submission_month", "observed_dau", "platform"],
        ]

        global_dau_forecast_observed = pd.merge(
            global_dau_forecast_observed,
            self.dau_by_country,
            how="left",
            on=["submission_month", "platform"],
        )

        # for each product, add a column with a count of eligible
        # daily users for that product
        eligibility_factor_columns = []
        for forecast in self.config_data["elgibility"]:
            output_column_name = f"elgibility_fraction_{forecast}"
            # create the column and fill in values for mobile and desktop separately
            global_dau_forecast_observed[output_column_name] = np.nan
            eligibility_factor_columns.append(output_column_name)
            for platform in ["desktop", "mobile"]:
                input_column_name = f"eligible_{platform}_{forecast}_clients"

                partition_filter = global_dau_forecast_observed["platform"] == platform
                global_dau_forecast_observed.loc[
                    partition_filter, output_column_name
                ] = (
                    global_dau_forecast_observed.loc[
                        partition_filter, input_column_name
                    ]
                    / global_dau_forecast_observed.loc[
                        partition_filter, "total_clients"
                    ]
                )

        # add dau by country factor
        # calculate by taking total dau by month from active_users_aggregates
        # and dividing country-level dau with it
        # assumpting here that effect of single user in multiple countries
        # is negligible
        dau_by_country_rollup = (
            self.dau_by_country[["total_active", "submission_month", "platform"]]
            .groupby(["submission_month", "platform"], as_index=False)
            .sum()
        )
        dau_by_country_rollup = dau_by_country_rollup.rename(
            columns={"total_active": "total_dau"}
        )

        global_dau_forecast_observed = global_dau_forecast_observed.merge(
            dau_by_country_rollup, on=["submission_month", "platform"], how="left"
        )

        global_dau_forecast_observed["share_by_market"] = (
            global_dau_forecast_observed["total_active"]
            / global_dau_forecast_observed["total_dau"]
        )

        self.global_dau_forecast_observed = global_dau_forecast_observed

        # average over the observation period to get
        # country-level factors
        dau_factors = (
            global_dau_forecast_observed[
                ["country", "platform", "share_by_market"] + eligibility_factor_columns
            ]
            .groupby(["country", "platform"], as_index=False)
            .mean()
        )

        self.dau_factors = dau_factors

        # get forecasted values
        global_dau_forecast_future = global_dau_forecast.loc[
            global_dau_forecast.submission_month > self.observed_end_date,
            [
                "submission_month",
                "median_forecast",
                "mean_forecast",
                "p10_forecast",
                "p90_forecast",
                "platform",
            ],
        ]
        dau_forecast_by_country = pd.merge(
            global_dau_forecast_future, self.dau_factors, how="inner", on=["platform"]
        )[
            [
                "submission_month",
                "country",
                "median_forecast",
                "mean_forecast",
                "p10_forecast",
                "p90_forecast",
                "share_by_market",
                "platform",
            ]
            + eligibility_factor_columns
        ]

        # calculate by-country forecast
        for column in eligibility_factor_columns:
            forecast_column_name = column.replace("elgibility_fraction", "dau_forecast")
            dau_forecast_by_country[forecast_column_name] = (
                dau_forecast_by_country[column]  # elgilibity factor
                * dau_forecast_by_country["share_by_market"]
                * dau_forecast_by_country["median_forecast"]
            )

            # add 90th and 10th percentiles
            dau_forecast_by_country[forecast_column_name + "_p90"] = (
                dau_forecast_by_country[column]  # elgilibity factor
                * dau_forecast_by_country["share_by_market"]
                * dau_forecast_by_country["p90_forecast"]
            )

            dau_forecast_by_country[forecast_column_name + "_p10"] = (
                dau_forecast_by_country[column]  # elgilibity factor
                * dau_forecast_by_country["share_by_market"]
                * dau_forecast_by_country["p10_forecast"]
            )
        self.dau_forecast_by_country = dau_forecast_by_country
        self.next(self.get_tile_impression_data)

    @step
    def get_tile_impression_data(self):
        """Retrieve tile impressions."""
        query_start_date = self.observed_start_date.strftime("%Y-%m-%d")
        query_end_date = self.first_day_of_current_month.strftime("%Y-%m-%d")
        tile_impression_data_query = f""" SELECT
                                country,
                                (FORMAT_DATE('%Y-%m', submission_date ))
                                    AS submission_month,
                                SUM(IF(position = 1, impression_count, 0))
                                    AS sponsored_impressions_1,
                                 SUM(IF(position = 2, impression_count, 0))
                                    AS sponsored_impressions_2,
                                SUM(IF(position = 3, impression_count, 0))
                                    AS sponsored_impressions_3,
                            FROM
                                `{self.event_aggregates_table}`
                            WHERE
                                submission_date >= '{query_start_date}'
                                AND submission_date < '{query_end_date}'
                                AND form_factor = "desktop"
                            GROUP BY
                                country,
                                submission_month"""
        client = bigquery.Client(project=GCP_PROJECT_NAME)
        impressions = client.query(tile_impression_data_query).to_dataframe()
        impressions["submission_month"] = pd.to_datetime(
            impressions["submission_month"]
        )
        self.impressions = impressions
        self.next(self.get_newtab_visits)

    @step
    def get_newtab_visits(self):
        """Get newtab visits by country."""
        query_start_date = self.observed_start_date.strftime("%Y-%m-%d")
        query_end_date = self.first_day_of_current_month.strftime("%Y-%m-%d")
        countries = self.config_data["CPM"].keys()
        countries_string = ",".join(f"'{el}'" for el in countries)
        query = f""" SELECT
                    DATE_TRUNC(submission_date, MONTH) AS submission_month,
                    country_code as country,
                    SUM(newtab_visit_count) AS newtab_visits,
                FROM
                    `{self.newtab_aggregates_table}`
                WHERE
                    topsites_enabled
                    AND topsites_sponsored_enabled
                    AND submission_date >= '{query_start_date}'
                    AND submission_date < '{query_end_date}'
                    AND country_code IN ({countries_string})
                GROUP BY
                    submission_month,
                    country_code"""
        client = bigquery.Client(project=GCP_PROJECT_NAME)
        newtab_visits = client.query(query).to_dataframe()
        newtab_visits["submission_month"] = pd.to_datetime(
            newtab_visits["submission_month"]
        )
        self.newtab_visits = newtab_visits
        self.next(self.get_fill_rate)

    @step
    def get_fill_rate(self):
        """Get fill rate.

        Creates fill_rate and sponsored_impressions columns.
        Imputes countries specified in config
        """
        # join on newtab vists and calculate fill rates
        impressions_with_newtab = self.impressions.merge(
            self.newtab_visits, on=["submission_month", "country"], how="inner"
        )

        fill_rate_columns = []
        for position in ["1", "2", "3"]:
            impressions_with_newtab[f"fill_rate_tile{position}"] = (
                impressions_with_newtab[f"sponsored_impressions_{position}"]
                / impressions_with_newtab.newtab_visits
            )
            fill_rate_columns.append(f"fill_rate_tile{position}")

        self.fill_rate = impressions_with_newtab
        self.fill_rate_columns = fill_rate_columns

        # impute fill rate for countries specified in config
        if "new_markets" in self.config_data:
            fill_rate_columns = [
                "submission_month",
                "country",
            ] + self.fill_rate_columns
            imputation_data = self.config_data["new_markets"]
            fill_rate_raw_no_imputation = impressions_with_newtab.loc[
                ~impressions_with_newtab.country.isin(imputation_data),
                fill_rate_columns,
            ]
            imputed_data_list = [fill_rate_raw_no_imputation]
            # iterate through countries to impute
            for country, imputation_info in imputation_data.items():
                impute_with = impressions_with_newtab.loc[
                    impressions_with_newtab.country.isin(
                        imputation_info["countries_to_use"]
                    ),
                    fill_rate_columns,
                ]
                impute_grouped = (
                    impute_with.drop(columns=["country"])
                    .groupby(["submission_month"], as_index=False)
                    .mean()
                )
                impute_grouped["country"] = country
                imputed_data_list.append(impute_grouped)
            fill_rate_with_imputation = pd.concat(imputed_data_list)
            self.fill_rate = fill_rate_with_imputation

        fill_rate_lookback_months = self.config_data["observed_months_fill_rate"]
        lookback_start_date = self.observed_end_date - relativedelta(
            months=fill_rate_lookback_months
        )
        observed_fill_rate_by_country = self.fill_rate.loc[
            (self.fill_rate.submission_month <= self.observed_end_date)
            & (self.fill_rate.submission_month >= lookback_start_date),
            ["country"] + self.fill_rate_columns,
        ]

        self.fill_rate_by_country = observed_fill_rate_by_country.groupby(
            ["country"], as_index=False
        ).mean()

        self.next(self.calculate_inventory_per_client)

    @step
    def calculate_inventory_per_client(self):
        """Create inv_per_client factors.

        inv_per_client is indexed by country.
        It is obtained by taking the mean of the observed share_by_market
        and inventory_per_country over time by country

        """
        # Merge country level KPI forecast with inventory data
        inventory_observed_data_filter = (
            self.newtab_visits.submission_month >= self.observed_start_date
        ) & (self.newtab_visits.submission_month <= self.observed_end_date)
        inventory_observed = self.newtab_visits.loc[
            inventory_observed_data_filter,
            ["submission_month", "country", "newtab_visits"],
        ]

        dau_by_country = self.dau_by_country.loc[
            self.dau_by_country.platform == "desktop",
            ["total_active", "country", "submission_month"],
        ].copy()

        observed_data = pd.merge(
            dau_by_country,
            inventory_observed,
            how="inner",
            on=["country", "submission_month"],
        )
        observed_data["inv_per_client"] = (
            observed_data["newtab_visits"] / observed_data["total_active"]
        )

        inventory_per_client = observed_data.groupby("country", as_index=False).mean()
        self.inventory_per_client = inventory_per_client[["inv_per_client", "country"]]
        self.next(self.calculate_forecasted_inventory_by_country)

    @step
    def calculate_forecasted_inventory_by_country(self):
        """Calculate newtab inventory (inventory_forecast).

        This is obtained by merging country averages onto forecast cdau
        and multiplying on the share_by_market and inv_per_client
        country-level factors
        """
        # subset to desktop and relevant countries
        # get markets from CPM
        countries = self.config_data["CPM"].keys()

        dau_forecast = self.dau_forecast_by_country.loc[
            (self.dau_forecast_by_country["platform"] == "desktop")
            & (self.dau_forecast_by_country.country.isin(countries)),
            ["submission_month", "country", "dau_forecast_tiles", "share_by_market"],
        ]
        inventory_forecast = dau_forecast.merge(self.inventory_per_client, on="country")

        inventory_forecast["inventory_forecast"] = (
            inventory_forecast["dau_forecast_tiles"]
            * inventory_forecast["inv_per_client"]
        )
        self.inventory_forecast = inventory_forecast
        self.next(self.add_impression_forecast)

    @step
    def add_impression_forecast(self):
        """Add tile impressions (expected_impressions).

        This is obtained by multiplying the inventory forecast
        by the fill rate
        """
        fill_rate_by_country = self.fill_rate_by_country
        self.revenue_forecast = pd.merge(
            self.inventory_forecast, fill_rate_by_country, on="country"
        )

        # add a column for all fill_rate columns
        # new column name replaces fill_rate with
        # expected_impressions IE
        # fill_rate_all_tiles -> expected_impressions_all_tiles
        expected_impression_column_list = []
        for fill_rate_column in self.fill_rate_columns:
            impression_column = fill_rate_column.replace(
                "fill_rate", "expected_impressions"
            )
            expected_impression_column_list.append(impression_column)
            self.revenue_forecast[impression_column] = (
                self.revenue_forecast["inventory_forecast"]
                * self.revenue_forecast[fill_rate_column]
            )
        self.expected_impression_columns = expected_impression_column_list
        self.next(self.account_for_direct_allocations)

    @step
    def account_for_direct_allocations(self):
        """Add columns related to direct sales.

        Following columns are added:
            direct_sales_allocations: The fraction of impressions allocated direct sales
            expected_impressions_direct_sales: Number of impressions allocated to direct sales
        """
        if "direct_allocations" in self.config_data:
            direct_allocation_df = get_direct_allocation_df(
                self.config_data["direct_allocations"],
                min_month=self.revenue_forecast["submission_month"].min(),
                max_month=self.revenue_forecast["submission_month"].max(),
            )
            amp_forecast = self.revenue_forecast.merge(
                direct_allocation_df[
                    ["submission_month", "country", "direct_sales_allocations"]
                ],
                on=["submission_month", "country"],
                how="left",
            )

            amp_forecast["direct_sales_allocations"] = amp_forecast[
                "direct_sales_allocations"
            ].fillna(0)
        else:
            # no direct sales allocations
            amp_forecast = self.revenue_forecast
            amp_forecast["direct_sales_allocations"] = 0
            direct_allocation_df = pd.DataFrame()
        self.amp_forecast = amp_forecast
        self.direct_allocation_df = direct_allocation_df

        self.next(self.forecast_revenue)

    @step
    def forecast_revenue(self):
        """Add revenue_ds and renvenue_no_ds columns.

        These correspond to the revenue forecast for AMP
        when direct sales are remove and the forecast
        assuming all impressions got to AMP, respectively
        """
        CPMs = self.config_data["CPM"]

        CPM_df = pd.DataFrame(
            [
                {"country": key, "CPM": val["tiles_1_and_2"], "CPM_3": val["tile3"]}
                for key, val in CPMs.items()
            ]
        )

<<<<<<< HEAD
        revenue_forecast = pd.merge(self.amp_forecast, CPM_df, on="country")
=======
        by_country_cpm_list = []
        for country, cpms in CPMs.items():
            by_country_cpm_list.append(
                {"country": country, "position": 1, "CPM": cpms["tiles_1_and_2"]}
            )
            by_country_cpm_list.append(
                {"country": country, "position": 2, "CPM": cpms["tiles_1_and_2"]}
            )
            by_country_cpm_list.append(
                {"country": country, "position": 3, "CPM": cpms["tile3"]}
            )
        self.by_country_cpm_df = pd.DataFrame(by_country_cpm_list)

        revenue_forecast = pd.merge(self.revenue_forecast, CPM_df, on="country")
>>>>>>> fddadd9d

        # Desktop CPMs were increased by 10% in summer of 2024
        # with an effective date of 2024-09-30
        # as part of the AMP contract renewal conversations.
        after_valid_date = revenue_forecast["submission_month"] <= "2024-09-01"
        revenue_forecast.loc[after_valid_date, "CPM"] = (
            revenue_forecast.loc[after_valid_date, "CPM"] * 1 / 1.1
        )

        # add a revenue column for each impression column
        # create two dfs, one with direct sales and one without
        # and concat

        # multiply inventory by CPMs
        remove_direct_sales_df = revenue_forecast.copy()
        ignore_direct_sales_df = revenue_forecast.copy()
        for impression_col in self.expected_impression_columns:
<<<<<<< HEAD
            # remove direct sales in appropriate df
            remove_direct_sales_df[impression_col] = (
                remove_direct_sales_df[impression_col]
                * (
                    1 - remove_direct_sales_df["direct_sales_allocations"]
                )  # allocated to AMP
            )
            revenue_col = impression_col.replace("expected_impressions", "revenue")
            if revenue_col[-5:] == "tile3":
                # corresponds to third tile, use tile3 CPM
                remove_direct_sales_df[revenue_col] = (
                    remove_direct_sales_df[impression_col]
                    * remove_direct_sales_df["CPM_3"]
                    / 1000
                )
                ignore_direct_sales_df[revenue_col] = (
                    ignore_direct_sales_df[impression_col]
                    * ignore_direct_sales_df["CPM_3"]
                    / 1000
                )
            else:
                # all others apply tiles 1 and 2 CPM
                remove_direct_sales_df[revenue_col] = (
                    remove_direct_sales_df[impression_col]
                    * remove_direct_sales_df["CPM"]
                    / 1000
                )
                ignore_direct_sales_df[revenue_col] = (
                    ignore_direct_sales_df[impression_col]
                    * ignore_direct_sales_df["CPM"]
                    / 1000
                )

        ignore_direct_sales_df["forecast_type"] = "no_direct_sales"
        remove_direct_sales_df["forecast_type"] = "with_direct_sales"

        # ignoring direct sales

        revenue_forecast = pd.concat([ignore_direct_sales_df, remove_direct_sales_df])
=======
            for forecast_type, df in {
                False: no_direct_sales_df,
                True: direct_sales_df,
            }.items():
                impressions_direct_sales_col = impression_col + "_direct_sales"
                df[impressions_direct_sales_col] = (
                    self.revenue_forecast[impression_col]
                    * self.revenue_forecast["direct_sales_allocations"]
                )
                revenue_col = impression_col.replace("expected_impressions", "revenue")
                if revenue_col[-5:] == "tile3":
                    # corresponds to third tile, use tile3 CPM
                    df[revenue_col] = df[impression_col] * df["CPM_3"] / 1000
                else:
                    # all others apply tiles 1 and 2 CPM
                    df[revenue_col] = df[impression_col] * df["CPM"] / 1000
                df["direct_sales_included"] = forecast_type

        revenue_forecast = pd.concat([no_direct_sales_df, direct_sales_df])
>>>>>>> fddadd9d

        self.output_df = revenue_forecast

        self.next(self.end)

    @step
    def end(self):
        """Write to BQ."""
        id_vars = ["country", "submission_month", "direct_sales_included"]
        revenue_df = self.output_df[
            [
                "country",
                "submission_month",
                "direct_sales_included",
                "revenue_tile1",
                "revenue_tile2",
                "revenue_tile3",
            ]
        ].melt(
            id_vars=id_vars,
            value_vars=["revenue_tile1", "revenue_tile2", "revenue_tile3"],
            var_name="position",
            value_name="revenue",
        )

        revenue_df["position"] = revenue_df["position"].str.slice(start=-1).astype(int)

        impressions_df = self.output_df[
            [
                "country",
                "submission_month",
                "direct_sales_included",
                "expected_impressions_tile1",
                "expected_impressions_tile2",
                "expected_impressions_tile3",
            ]
        ].melt(
            id_vars=id_vars,
            value_vars=[
                "expected_impressions_tile1",
                "expected_impressions_tile2",
                "expected_impressions_tile3",
            ],
            var_name="position",
            value_name="impressions",
        )

        impressions_df["position"] = (
            impressions_df["position"].str.slice(start=-1).astype(int)
        )

        write_df = impressions_df.merge(
            revenue_df, on=id_vars + ["position"], how="inner"
        )
        write_df["device"] = "desktop"
        write_df["placement"] = "newtab"
        write_df["product"] = "tile"
        write_df["pricing_model"] = "impressions"
        write_df["forecast_month"] = self.first_day_of_current_month
        write_df["clicks"] = None
        write_df = write_df.merge(self.forecast_predicted_at, how="inner", on="device")
        write_df = write_df.merge(
            self.by_country_cpm_df, on=["country", "position"], how="inner"
        )

        write_df = write_df.rename(columns={"country": "country_code"})

        self.write_df = write_df
        if not self.write or "output" not in self.config_data:
            return

        if self.test_mode and GCP_PROJECT_NAME != "moz-fx-mfouterbounds-prod-f98d":
            # case where testing locally
            output_info = self.config_data["output"]["test"]
        elif self.test_mode and GCP_PROJECT_NAME == "moz-fx-mfouterbounds-prod-f98d":
            # case where testing in outerbounds, just want to exit
            return
        else:
            output_info = self.config_data["output"]["prod"]
        target_table = (
            f"{output_info['project']}.{output_info['database']}.{output_info['table']}"
        )
        schema = [
            bigquery.SchemaField("country_code", "STRING"),
            bigquery.SchemaField("submission_month", "DATETIME"),
            bigquery.SchemaField("direct_sales_included", "BOOLEAN"),
            bigquery.SchemaField("device", "STRING"),
            bigquery.SchemaField("placement", "STRING"),
            bigquery.SchemaField("product", "STRING"),
            bigquery.SchemaField("pricing_model", "STRING"),
            bigquery.SchemaField("forecast_month", "DATETIME"),
            bigquery.SchemaField("forecast_predicted_at", "TIMESTAMP"),
            bigquery.SchemaField("position", "INTEGER"),
            bigquery.SchemaField("impressions", "FLOAT"),
            bigquery.SchemaField("clicks", "FLOAT"),
            bigquery.SchemaField("revenue", "FLOAT"),
            bigquery.SchemaField("CPM", "FLOAT"),
        ]
        job_config = bigquery.LoadJobConfig(
            write_disposition="WRITE_APPEND", schema=schema
        )

        client = bigquery.Client(project=GCP_PROJECT_NAME)

        client.load_table_from_dataframe(write_df, target_table, job_config=job_config)


if __name__ == "__main__":
    AdTilesForecastFlow()<|MERGE_RESOLUTION|>--- conflicted
+++ resolved
@@ -681,8 +681,9 @@
 
         Following columns are added:
             direct_sales_allocations: The fraction of impressions allocated direct sales
-            expected_impressions_direct_sales: Number of impressions allocated to direct sales
         """
+        ## TODO BEFORE PR: do pivot on position before here and use position to join
+        ## and do revenue calc
         if "direct_allocations" in self.config_data:
             direct_allocation_df = get_direct_allocation_df(
                 self.config_data["direct_allocations"],
@@ -691,9 +692,14 @@
             )
             amp_forecast = self.revenue_forecast.merge(
                 direct_allocation_df[
-                    ["submission_month", "country", "direct_sales_allocations"]
+                    [
+                        "submission_month",
+                        "country",
+                        "position",
+                        "direct_sales_allocations",
+                    ]
                 ],
-                on=["submission_month", "country"],
+                on=["submission_month", "country", "position"],
                 how="left",
             )
 
@@ -727,9 +733,6 @@
             ]
         )
 
-<<<<<<< HEAD
-        revenue_forecast = pd.merge(self.amp_forecast, CPM_df, on="country")
-=======
         by_country_cpm_list = []
         for country, cpms in CPMs.items():
             by_country_cpm_list.append(
@@ -744,7 +747,6 @@
         self.by_country_cpm_df = pd.DataFrame(by_country_cpm_list)
 
         revenue_forecast = pd.merge(self.revenue_forecast, CPM_df, on="country")
->>>>>>> fddadd9d
 
         # Desktop CPMs were increased by 10% in summer of 2024
         # with an effective date of 2024-09-30
@@ -762,7 +764,6 @@
         remove_direct_sales_df = revenue_forecast.copy()
         ignore_direct_sales_df = revenue_forecast.copy()
         for impression_col in self.expected_impression_columns:
-<<<<<<< HEAD
             # remove direct sales in appropriate df
             remove_direct_sales_df[impression_col] = (
                 remove_direct_sales_df[impression_col]
@@ -802,27 +803,6 @@
         # ignoring direct sales
 
         revenue_forecast = pd.concat([ignore_direct_sales_df, remove_direct_sales_df])
-=======
-            for forecast_type, df in {
-                False: no_direct_sales_df,
-                True: direct_sales_df,
-            }.items():
-                impressions_direct_sales_col = impression_col + "_direct_sales"
-                df[impressions_direct_sales_col] = (
-                    self.revenue_forecast[impression_col]
-                    * self.revenue_forecast["direct_sales_allocations"]
-                )
-                revenue_col = impression_col.replace("expected_impressions", "revenue")
-                if revenue_col[-5:] == "tile3":
-                    # corresponds to third tile, use tile3 CPM
-                    df[revenue_col] = df[impression_col] * df["CPM_3"] / 1000
-                else:
-                    # all others apply tiles 1 and 2 CPM
-                    df[revenue_col] = df[impression_col] * df["CPM"] / 1000
-                df["direct_sales_included"] = forecast_type
-
-        revenue_forecast = pd.concat([no_direct_sales_df, direct_sales_df])
->>>>>>> fddadd9d
 
         self.output_df = revenue_forecast
 
